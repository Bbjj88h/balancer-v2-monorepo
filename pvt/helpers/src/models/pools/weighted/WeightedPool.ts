import { BigNumber, Contract, ContractFunction, ContractTransaction } from 'ethers';

import { actionId } from '../../misc/actions';
import { BigNumberish, bn, fp, FP_SCALING_FACTOR } from '../../../numbers';
import { MAX_UINT256, ZERO_ADDRESS } from '../../../constants';

import * as expectEvent from '../../../test/expectEvent';
import Vault from '../../vault/Vault';
import Token from '../../tokens/Token';
import TokenList from '../../tokens/TokenList';
import TypesConverter from '../../types/TypesConverter';
import WeightedPoolDeployer from './WeightedPoolDeployer';
import { MinimalSwap } from '../../vault/types';
import { Account, TxParams } from '../../types/types';
import {
  JoinExitWeightedPool,
  InitWeightedPool,
  JoinGivenInWeightedPool,
  JoinGivenOutWeightedPool,
  JoinAllGivenOutWeightedPool,
  JoinResult,
  RawWeightedPoolDeployment,
  ExitResult,
  SwapResult,
  SingleExitGivenInWeightedPool,
  MultiExitGivenInWeightedPool,
  ExitGivenOutWeightedPool,
  SwapWeightedPool,
  ExitQueryResult,
  JoinQueryResult,
  PoolQueryResult,
  MiscData,
  Sample,
  GradualWeightUpdateParams,
  GradualSwapFeeUpdateParams,
  WeightedPoolType,
  VoidResult,
} from './types';
import {
  calculateInvariant,
  calcBptOutGivenExactTokensIn,
  calcTokenInGivenExactBptOut,
  calcTokenOutGivenExactBptIn,
  calcOutGivenIn,
  calculateOneTokenSwapFeeAmount,
  calcInGivenOut,
  calculateMaxOneTokenSwapFeeAmount,
  calculateSpotPrice,
  calculateBPTPrice,
} from './math';
import { SwapKind, WeightedPoolEncoder } from '@balancer-labs/balancer-js';
import { SignerWithAddress } from '@nomiclabs/hardhat-ethers/signers';

const MAX_IN_RATIO = fp(0.3);
const MAX_OUT_RATIO = fp(0.3);
const MAX_INVARIANT_RATIO = fp(3);
const MIN_INVARIANT_RATIO = fp(0.7);

export default class WeightedPool {
  instance: Contract;
  poolId: string;
  tokens: TokenList;
  weights: BigNumberish[];
  assetManagers: string[];
  swapFeePercentage: BigNumberish;
  vault: Vault;
  poolType: WeightedPoolType;
  swapEnabledOnStart: boolean;
  mustAllowlistLPs: boolean;
  protocolSwapFeePercentage: BigNumberish;
  managementSwapFeePercentage: BigNumberish;
<<<<<<< HEAD
  reserveAssetManager: string;
=======
  managementAumFeePercentage: BigNumberish;
  aumProtocolFeesCollector: string;
>>>>>>> 00d3d2d0

  static async create(params: RawWeightedPoolDeployment = {}): Promise<WeightedPool> {
    return WeightedPoolDeployer.deploy(params);
  }

  constructor(
    instance: Contract,
    poolId: string,
    vault: Vault,
    tokens: TokenList,
    weights: BigNumberish[],
    assetManagers: string[],
    swapFeePercentage: BigNumberish,
    poolType: WeightedPoolType,
    swapEnabledOnStart: boolean,
    mustAllowlistLPs: boolean,
    reserveAssetManager: string,
    protocolSwapFeePercentage: BigNumberish,
    managementSwapFeePercentage: BigNumberish,
    managementAumFeePercentage: BigNumberish,
    aumProtocolFeesCollector: string
  ) {
    this.instance = instance;
    this.poolId = poolId;
    this.vault = vault;
    this.tokens = tokens;
    this.weights = weights;
    this.assetManagers = assetManagers;
    this.swapFeePercentage = swapFeePercentage;
    this.poolType = poolType;
    this.swapEnabledOnStart = swapEnabledOnStart;
    this.mustAllowlistLPs = mustAllowlistLPs;
    this.protocolSwapFeePercentage = protocolSwapFeePercentage;
    this.managementSwapFeePercentage = managementSwapFeePercentage;
<<<<<<< HEAD
    this.reserveAssetManager = reserveAssetManager;
=======
    this.managementAumFeePercentage = managementAumFeePercentage;
    this.aumProtocolFeesCollector = aumProtocolFeesCollector;
>>>>>>> 00d3d2d0
  }

  get address(): string {
    return this.instance.address;
  }

  get maxWeight(): BigNumberish {
    return this.weights.reduce((max, weight) => (bn(weight).gt(max) ? weight : max), bn(0));
  }

  get normalizedWeights(): BigNumberish[] {
    return this.weights;
  }

  get maxWeightIndex(): BigNumberish {
    const maxIdx = this.weights.indexOf(this.maxWeight);
    return bn(maxIdx);
  }

  async name(): Promise<string> {
    return this.instance.name();
  }

  async symbol(): Promise<string> {
    return this.instance.symbol();
  }

  async decimals(): Promise<BigNumber> {
    return this.instance.decimals();
  }

  async totalSupply(): Promise<BigNumber> {
    return this.instance.totalSupply();
  }

  async balanceOf(account: Account): Promise<BigNumber> {
    return this.instance.balanceOf(TypesConverter.toAddress(account));
  }

  async getVault(): Promise<string> {
    return this.instance.getVault();
  }

  async getRegisteredInfo(): Promise<{ address: string; specialization: BigNumber }> {
    return this.vault.getPool(this.poolId);
  }

  async getPoolId(): Promise<string> {
    return this.instance.getPoolId();
  }

  async getLastInvariant(): Promise<BigNumber> {
    return this.instance.getLastInvariant();
  }

  async getMaxInvariantDecrease(): Promise<BigNumber> {
    const supply = await this.totalSupply();
    return supply.sub(MIN_INVARIANT_RATIO.mul(supply).div(fp(1)));
  }

  async getMaxInvariantIncrease(): Promise<BigNumber> {
    const supply = await this.totalSupply();
    return MAX_INVARIANT_RATIO.mul(supply).div(fp(1)).sub(supply);
  }

  async getMaxIn(tokenIndex: number, currentBalances?: BigNumber[]): Promise<BigNumber> {
    if (!currentBalances) currentBalances = await this.getBalances();
    return currentBalances[tokenIndex].mul(MAX_IN_RATIO).div(fp(1));
  }

  async getMaxOut(tokenIndex: number, currentBalances?: BigNumber[]): Promise<BigNumber> {
    if (!currentBalances) currentBalances = await this.getBalances();
    return currentBalances[tokenIndex].mul(MAX_OUT_RATIO).div(fp(1));
  }

  async isOracleEnabled(): Promise<boolean> {
    if (this.poolType != WeightedPoolType.ORACLE_WEIGHTED_POOL)
      throw Error('Cannot query misc data for non-2-tokens weighted pool');
    return (await this.getMiscData()).oracleEnabled;
  }

  async getMiscData(): Promise<MiscData> {
    if (this.poolType != WeightedPoolType.ORACLE_WEIGHTED_POOL)
      throw Error('Cannot query misc data for non-2-tokens weighted pool');
    return this.instance.getMiscData();
  }

  async getOracleSample(oracleIndex?: BigNumberish): Promise<Sample> {
    if (!oracleIndex) oracleIndex = (await this.getMiscData()).oracleIndex;
    return this.instance.getSample(oracleIndex);
  }

  async getOwner(): Promise<string> {
    return this.instance.getOwner();
  }

  async getSwapFeePercentage(): Promise<BigNumber> {
    return this.instance.getSwapFeePercentage();
  }

  async getSwapEnabled(from: SignerWithAddress): Promise<boolean> {
    return this.instance.connect(from).getSwapEnabled();
  }

  async getManagementSwapFeePercentage(): Promise<BigNumber> {
    return this.instance.getManagementSwapFeePercentage();
  }

  async getManagementAumFeePercentage(): Promise<BigNumber> {
    return this.instance.getManagementAumFeePercentage();
  }

  async getNormalizedWeights(): Promise<BigNumber[]> {
    return this.instance.getNormalizedWeights();
  }

  async getScalingFactors(): Promise<BigNumber[]> {
    return this.instance.getScalingFactors();
  }

  async getTokens(): Promise<{ tokens: string[]; balances: BigNumber[]; lastChangeBlock: BigNumber }> {
    return this.vault.getPoolTokens(this.poolId);
  }

  async getBalances(): Promise<BigNumber[]> {
    const { balances } = await this.getTokens();
    return balances;
  }

  async getTokenInfo(
    token: Token
  ): Promise<{ cash: BigNumber; managed: BigNumber; lastChangeBlock: BigNumber; assetManager: string }> {
    return this.vault.getPoolTokenInfo(this.poolId, token);
  }

  async estimateSpotPrice(currentBalances?: BigNumberish[]): Promise<BigNumber> {
    if (!currentBalances) currentBalances = await this.getBalances();

    const scalingFactors = await this.getScalingFactors();
    return calculateSpotPrice(
      currentBalances.map((x, i) => bn(x).mul(scalingFactors[i]).div(FP_SCALING_FACTOR)),
      this.weights
    );
  }

  async estimateBptPrice(
    tokenIndex: number,
    currentBalance?: BigNumberish,
    currentSupply?: BigNumberish
  ): Promise<BigNumber> {
    if (!currentBalance) currentBalance = (await this.getBalances())[tokenIndex];
    if (!currentSupply) currentSupply = await this.totalSupply();

    const scalingFactors = await this.getScalingFactors();

    return calculateBPTPrice(
      bn(currentBalance).mul(scalingFactors[tokenIndex]).div(FP_SCALING_FACTOR),
      this.weights[tokenIndex],
      currentSupply
    );
  }

  async estimateInvariant(currentBalances?: BigNumberish[]): Promise<BigNumber> {
    if (!currentBalances) currentBalances = await this.getBalances();
    const scalingFactors = await this.getScalingFactors();

    return calculateInvariant(
      currentBalances.map((x, i) => bn(x).mul(scalingFactors[i]).div(FP_SCALING_FACTOR)),
      this.weights
    );
  }

  async estimateSwapFeeAmount(
    paidToken: number | Token,
    protocolFeePercentage: BigNumberish,
    currentBalances?: BigNumberish[]
  ): Promise<BigNumber> {
    if (!currentBalances) currentBalances = await this.getBalances();
    const lastInvariant = await this.estimateInvariant();
    const paidTokenIndex = this.tokens.indexOf(paidToken);
    const feeAmount = calculateOneTokenSwapFeeAmount(currentBalances, this.weights, lastInvariant, paidTokenIndex);
    return bn(feeAmount).mul(protocolFeePercentage).div(fp(1));
  }

  async estimateMaxSwapFeeAmount(
    paidToken: number | Token,
    protocolFeePercentage: BigNumberish,
    currentBalances?: BigNumberish[]
  ): Promise<BigNumber> {
    if (!currentBalances) currentBalances = await this.getBalances();
    const paidTokenIndex = this.tokens.indexOf(paidToken);
    const feeAmount = calculateMaxOneTokenSwapFeeAmount(
      currentBalances,
      this.weights,
      MIN_INVARIANT_RATIO,
      paidTokenIndex
    );
    return bn(feeAmount).mul(protocolFeePercentage).div(fp(1));
  }

  async estimateGivenIn(params: SwapWeightedPool, currentBalances?: BigNumberish[]): Promise<BigNumberish> {
    if (!currentBalances) currentBalances = await this.getBalances();
    const [tokenIn, tokenOut] = this.tokens.indicesOf(params.in, params.out);

    return bn(
      calcOutGivenIn(
        currentBalances[tokenIn],
        this.weights[tokenIn],
        currentBalances[tokenOut],
        this.weights[tokenOut],
        params.amount
      )
    );
  }

  async estimateGivenOut(params: SwapWeightedPool, currentBalances?: BigNumberish[]): Promise<BigNumberish> {
    if (!currentBalances) currentBalances = await this.getBalances();
    const [tokenIn, tokenOut] = this.tokens.indicesOf(params.in, params.out);

    return bn(
      calcInGivenOut(
        currentBalances[tokenIn],
        this.weights[tokenIn],
        currentBalances[tokenOut],
        this.weights[tokenOut],
        params.amount
      )
    );
  }

  async estimateBptOut(
    amountsIn: BigNumberish[],
    currentBalances?: BigNumberish[],
    supply?: BigNumberish
  ): Promise<BigNumberish> {
    if (!supply) supply = await this.totalSupply();
    if (!currentBalances) currentBalances = await this.getBalances();
    return calcBptOutGivenExactTokensIn(currentBalances, this.weights, amountsIn, supply, this.swapFeePercentage);
  }

  async estimateTokenIn(
    token: number | Token,
    bptOut: BigNumberish,
    currentBalances?: BigNumberish[],
    supply?: BigNumberish
  ): Promise<BigNumberish> {
    if (!supply) supply = await this.totalSupply();
    if (!currentBalances) currentBalances = await this.getBalances();
    const tokenIndex = this.tokens.indexOf(token);
    return calcTokenInGivenExactBptOut(
      tokenIndex,
      currentBalances,
      this.weights,
      bptOut,
      supply,
      this.swapFeePercentage
    );
  }

  async estimateTokenOut(
    token: number | Token,
    bptIn: BigNumberish,
    currentBalances?: BigNumberish[],
    supply?: BigNumberish
  ): Promise<BigNumberish> {
    if (!supply) supply = await this.totalSupply();
    if (!currentBalances) currentBalances = await this.getBalances();
    const tokenIndex = this.tokens.indexOf(token);
    return calcTokenOutGivenExactBptIn(
      tokenIndex,
      currentBalances,
      this.weights,
      bptIn,
      supply,
      this.swapFeePercentage
    );
  }

  async swapGivenIn(params: SwapWeightedPool): Promise<SwapResult> {
    return this.swap(await this._buildSwapParams(SwapKind.GivenIn, params));
  }

  async swapGivenOut(params: SwapWeightedPool): Promise<SwapResult> {
    return this.swap(await this._buildSwapParams(SwapKind.GivenOut, params));
  }

  async swap(params: MinimalSwap): Promise<SwapResult> {
    const tx = await this.vault.minimalSwap(params);
    const receipt = await tx.wait();
    const { amount } = expectEvent.inReceipt(receipt, 'Swap').args;
    return { amount, receipt };
  }

  async dirtyUninitializedOracleSamples(startSlot: number, endSlot: number): Promise<VoidResult> {
    const tx = await this.instance.dirtyUninitializedOracleSamples(startSlot, endSlot);
    const receipt = await tx.wait();
    return { receipt };
  }

  async init(params: InitWeightedPool): Promise<JoinResult> {
    return this.join(this._buildInitParams(params));
  }

  async joinGivenIn(params: JoinGivenInWeightedPool): Promise<JoinResult> {
    return this.join(this._buildJoinGivenInParams(params));
  }

  async queryJoinGivenIn(params: JoinGivenInWeightedPool): Promise<JoinQueryResult> {
    return this.queryJoin(this._buildJoinGivenInParams(params));
  }

  async joinGivenOut(params: JoinGivenOutWeightedPool): Promise<JoinResult> {
    return this.join(this._buildJoinGivenOutParams(params));
  }

  async queryJoinGivenOut(params: JoinGivenOutWeightedPool): Promise<JoinQueryResult> {
    return this.queryJoin(this._buildJoinGivenOutParams(params));
  }

  async joinAllGivenOut(params: JoinAllGivenOutWeightedPool): Promise<JoinResult> {
    return this.join(this._buildJoinAllGivenOutParams(params));
  }

  async queryJoinAllGivenOut(params: JoinAllGivenOutWeightedPool): Promise<JoinQueryResult> {
    return this.queryJoin(this._buildJoinAllGivenOutParams(params));
  }

  async exitGivenOut(params: ExitGivenOutWeightedPool): Promise<ExitResult> {
    return this.exit(this._buildExitGivenOutParams(params));
  }

  async queryExitGivenOut(params: ExitGivenOutWeightedPool): Promise<ExitQueryResult> {
    return this.queryExit(this._buildExitGivenOutParams(params));
  }

  async singleExitGivenIn(params: SingleExitGivenInWeightedPool): Promise<ExitResult> {
    return this.exit(this._buildSingleExitGivenInParams(params));
  }

  async querySingleExitGivenIn(params: SingleExitGivenInWeightedPool): Promise<ExitQueryResult> {
    return this.queryExit(this._buildSingleExitGivenInParams(params));
  }

  async multiExitGivenIn(params: MultiExitGivenInWeightedPool): Promise<ExitResult> {
    return this.exit(this._buildMultiExitGivenInParams(params));
  }

  async queryMultiExitGivenIn(params: MultiExitGivenInWeightedPool): Promise<ExitQueryResult> {
    return this.queryExit(this._buildMultiExitGivenInParams(params));
  }

  async queryJoin(params: JoinExitWeightedPool): Promise<JoinQueryResult> {
    const fn = this.instance.queryJoin;
    return (await this._executeQuery(params, fn)) as JoinQueryResult;
  }

  async join(params: JoinExitWeightedPool): Promise<JoinResult> {
    const currentBalances = params.currentBalances || (await this.getBalances());
    const to = params.recipient ? TypesConverter.toAddress(params.recipient) : params.from?.address ?? ZERO_ADDRESS;

    const tx = this.vault.joinPool({
      poolAddress: this.address,
      poolId: this.poolId,
      recipient: to,
      currentBalances,
      tokens: this.tokens.addresses,
      lastChangeBlock: params.lastChangeBlock ?? 0,
      protocolFeePercentage: params.protocolFeePercentage ?? 0,
      data: params.data ?? '0x',
      from: params.from,
    });

    const receipt = await (await tx).wait();
    const { deltas, protocolFees } = expectEvent.inReceipt(receipt, 'PoolBalanceChanged').args;
    return { amountsIn: deltas, dueProtocolFeeAmounts: protocolFees, receipt };
  }

  async queryExit(params: JoinExitWeightedPool): Promise<ExitQueryResult> {
    const fn = this.instance.queryExit;
    return (await this._executeQuery(params, fn)) as ExitQueryResult;
  }

  async exit(params: JoinExitWeightedPool): Promise<ExitResult> {
    const currentBalances = params.currentBalances || (await this.getBalances());
    const to = params.recipient ? TypesConverter.toAddress(params.recipient) : params.from?.address ?? ZERO_ADDRESS;

    const tx = await this.vault.exitPool({
      poolAddress: this.address,
      poolId: this.poolId,
      recipient: to,
      currentBalances,
      tokens: this.tokens.addresses,
      lastChangeBlock: params.lastChangeBlock ?? 0,
      protocolFeePercentage: params.protocolFeePercentage ?? 0,
      data: params.data ?? '0x',
      from: params.from,
    });

    const receipt = await (await tx).wait();
    const { deltas, protocolFees } = expectEvent.inReceipt(receipt, 'PoolBalanceChanged').args;
    return { amountsOut: deltas.map((x: BigNumber) => x.mul(-1)), dueProtocolFeeAmounts: protocolFees, receipt };
  }

  private async _executeQuery(params: JoinExitWeightedPool, fn: ContractFunction): Promise<PoolQueryResult> {
    const currentBalances = params.currentBalances || (await this.getBalances());
    const to = params.recipient ? TypesConverter.toAddress(params.recipient) : params.from?.address ?? ZERO_ADDRESS;

    return fn(
      this.poolId,
      params.from?.address || ZERO_ADDRESS,
      to,
      currentBalances,
      params.lastChangeBlock ?? 0,
      params.protocolFeePercentage ?? 0,
      params.data ?? '0x'
    );
  }

  private async _buildSwapParams(kind: number, params: SwapWeightedPool): Promise<MinimalSwap> {
    const currentBalances = await this.getBalances();
    const [tokenIn, tokenOut] = this.tokens.indicesOf(params.in, params.out);
    return {
      kind,
      poolAddress: this.address,
      poolId: this.poolId,
      from: params.from,
      to: params.recipient ?? ZERO_ADDRESS,
      tokenIn: this.tokens.get(params.in)?.address ?? ZERO_ADDRESS,
      tokenOut: this.tokens.get(params.out)?.address ?? ZERO_ADDRESS,
      balanceTokenIn: currentBalances[tokenIn] || bn(0),
      balanceTokenOut: currentBalances[tokenOut] || bn(0),
      lastChangeBlock: params.lastChangeBlock ?? 0,
      data: params.data ?? '0x',
      amount: params.amount,
    };
  }

  private _buildInitParams(params: InitWeightedPool): JoinExitWeightedPool {
    const { initialBalances: balances } = params;
    const amountsIn = Array.isArray(balances) ? balances : Array(this.tokens.length).fill(balances);

    return {
      from: params.from,
      recipient: params.recipient,
      protocolFeePercentage: params.protocolFeePercentage,
      data: WeightedPoolEncoder.joinInit(amountsIn),
    };
  }

  private _buildJoinGivenInParams(params: JoinGivenInWeightedPool): JoinExitWeightedPool {
    const { amountsIn: amounts } = params;
    const amountsIn = Array.isArray(amounts) ? amounts : Array(this.tokens.length).fill(amounts);

    return {
      from: params.from,
      recipient: params.recipient,
      lastChangeBlock: params.lastChangeBlock,
      currentBalances: params.currentBalances,
      protocolFeePercentage: params.protocolFeePercentage,
      data: WeightedPoolEncoder.joinExactTokensInForBPTOut(amountsIn, params.minimumBptOut ?? 0),
    };
  }

  private _buildJoinGivenOutParams(params: JoinGivenOutWeightedPool): JoinExitWeightedPool {
    return {
      from: params.from,
      recipient: params.recipient,
      lastChangeBlock: params.lastChangeBlock,
      currentBalances: params.currentBalances,
      protocolFeePercentage: params.protocolFeePercentage,
      data: WeightedPoolEncoder.joinTokenInForExactBPTOut(params.bptOut, this.tokens.indexOf(params.token)),
    };
  }

  private _buildJoinAllGivenOutParams(params: JoinAllGivenOutWeightedPool): JoinExitWeightedPool {
    return {
      from: params.from,
      recipient: params.recipient,
      lastChangeBlock: params.lastChangeBlock,
      currentBalances: params.currentBalances,
      protocolFeePercentage: params.protocolFeePercentage,
      data: WeightedPoolEncoder.joinAllTokensInForExactBPTOut(params.bptOut),
    };
  }

  private _buildExitGivenOutParams(params: ExitGivenOutWeightedPool): JoinExitWeightedPool {
    const { amountsOut: amounts } = params;
    const amountsOut = Array.isArray(amounts) ? amounts : Array(this.tokens.length).fill(amounts);
    return {
      from: params.from,
      recipient: params.recipient,
      lastChangeBlock: params.lastChangeBlock,
      currentBalances: params.currentBalances,
      protocolFeePercentage: params.protocolFeePercentage,
      data: WeightedPoolEncoder.exitBPTInForExactTokensOut(amountsOut, params.maximumBptIn ?? MAX_UINT256),
    };
  }

  private _buildSingleExitGivenInParams(params: SingleExitGivenInWeightedPool): JoinExitWeightedPool {
    return {
      from: params.from,
      recipient: params.recipient,
      lastChangeBlock: params.lastChangeBlock,
      currentBalances: params.currentBalances,
      protocolFeePercentage: params.protocolFeePercentage,
      data: WeightedPoolEncoder.exitExactBPTInForOneTokenOut(params.bptIn, this.tokens.indexOf(params.token)),
    };
  }

  private _buildMultiExitGivenInParams(params: MultiExitGivenInWeightedPool): JoinExitWeightedPool {
    return {
      from: params.from,
      recipient: params.recipient,
      lastChangeBlock: params.lastChangeBlock,
      currentBalances: params.currentBalances,
      protocolFeePercentage: params.protocolFeePercentage,
      data: WeightedPoolEncoder.exitExactBPTInForTokensOut(params.bptIn),
    };
  }

  async pause(): Promise<void> {
    const action = await actionId(this.instance, 'setPaused');
    await this.vault.grantPermissionsGlobally([action]);
    await this.instance.setPaused(true);
  }

  async setPaused(paused: boolean): Promise<void> {
    await this.instance.setPaused(paused);
  }

  async isPaused(): Promise<boolean> {
    const result = await this.instance.getPausedState();

    return result.paused;
  }

  async enableOracle(txParams: TxParams): Promise<VoidResult> {
    const pool = txParams.from ? this.instance.connect(txParams.from) : this.instance;
    const tx = await pool.enableOracle();
    const receipt = await tx.wait();
    return { receipt };
  }

  async setSwapEnabled(from: SignerWithAddress, swapEnabled: boolean): Promise<ContractTransaction> {
    const pool = this.instance.connect(from);
    return pool.setSwapEnabled(swapEnabled);
  }

  async setSwapFeePercentage(from: SignerWithAddress, swapFeePercentage: BigNumberish): Promise<ContractTransaction> {
    const pool = this.instance.connect(from);
    return pool.setSwapFeePercentage(swapFeePercentage);
  }

  async setManagementSwapFeePercentage(
    from: SignerWithAddress,
    managementFee: BigNumberish
  ): Promise<ContractTransaction> {
    const pool = this.instance.connect(from);
    return pool.setManagementSwapFeePercentage(managementFee);
  }

  async setManagementAumFeePercentage(
    from: SignerWithAddress,
    managementFee: BigNumberish
  ): Promise<ContractTransaction> {
    const pool = this.instance.connect(from);
    return pool.setManagementAumFeePercentage(managementFee);
  }

  async addAllowedAddress(from: SignerWithAddress, member: string): Promise<ContractTransaction> {
    const pool = this.instance.connect(from);
    return pool.addAllowedAddress(member);
  }

  async removeAllowedAddress(from: SignerWithAddress, member: string): Promise<ContractTransaction> {
    const pool = this.instance.connect(from);
    return pool.removeAllowedAddress(member);
  }

  async getMustAllowlistLPs(): Promise<boolean> {
    return this.instance.getMustAllowlistLPs();
  }

  async setMustAllowlistLPs(from: SignerWithAddress, mustAllowlistLPs: boolean): Promise<ContractTransaction> {
    const pool = this.instance.connect(from);
    return pool.setMustAllowlistLPs(mustAllowlistLPs);
  }

  async isAllowedAddress(member: string): Promise<boolean> {
    return this.instance.isAllowedAddress(member);
  }

  async collectAumManagementFees(from: SignerWithAddress): Promise<ContractTransaction> {
    const pool = this.instance.connect(from);
    return pool.collectAumManagementFees();
  }

  async updateWeightsGradually(
    from: SignerWithAddress,
    startTime: BigNumberish,
    endTime: BigNumberish,
    endWeights: BigNumberish[]
  ): Promise<ContractTransaction> {
    const pool = this.instance.connect(from);
    return await pool.updateWeightsGradually(startTime, endTime, endWeights);
  }

  async updateSwapFeeGradually(
    from: SignerWithAddress,
    startTime: BigNumberish,
    endTime: BigNumberish,
    startSwapFeePercentage: BigNumberish,
    endSwapFeePercentage: BigNumberish
  ): Promise<ContractTransaction> {
    const pool = this.instance.connect(from);
    return await pool.updateSwapFeeGradually(startTime, endTime, startSwapFeePercentage, endSwapFeePercentage);
  }

  async getGradualWeightUpdateParams(from?: SignerWithAddress): Promise<GradualWeightUpdateParams> {
    const pool = from ? this.instance.connect(from) : this.instance;
    return await pool.getGradualWeightUpdateParams();
  }

  async getGradualSwapFeeUpdateParams(from?: SignerWithAddress): Promise<GradualSwapFeeUpdateParams> {
    const pool = from ? this.instance.connect(from) : this.instance;
    return await pool.getGradualSwapFeeUpdateParams();
  }

  async addToken(
    from: SignerWithAddress,
    token: Token,
    normalizedWeight: BigNumberish,
    tokenAmountIn: BigNumberish,
    mintAmount: BigNumberish,
    recipient: string
  ): Promise<ContractTransaction> {
    const pool = this.instance.connect(from);
    return await pool.addToken(token.address, normalizedWeight, tokenAmountIn, mintAmount, recipient);
  }

  async removeToken(
    from: SignerWithAddress,
    token: string,
    recipient: string,
    extra: { burnAmount?: BigNumberish; minAmountOut?: BigNumberish } = {}
  ): Promise<ContractTransaction> {
    const pool = this.instance.connect(from);
    return await pool.removeToken(token, recipient, extra.burnAmount ?? 0, extra.minAmountOut ?? 0);
  }
}<|MERGE_RESOLUTION|>--- conflicted
+++ resolved
@@ -69,12 +69,9 @@
   mustAllowlistLPs: boolean;
   protocolSwapFeePercentage: BigNumberish;
   managementSwapFeePercentage: BigNumberish;
-<<<<<<< HEAD
   reserveAssetManager: string;
-=======
   managementAumFeePercentage: BigNumberish;
   aumProtocolFeesCollector: string;
->>>>>>> 00d3d2d0
 
   static async create(params: RawWeightedPoolDeployment = {}): Promise<WeightedPool> {
     return WeightedPoolDeployer.deploy(params);
@@ -109,12 +106,9 @@
     this.mustAllowlistLPs = mustAllowlistLPs;
     this.protocolSwapFeePercentage = protocolSwapFeePercentage;
     this.managementSwapFeePercentage = managementSwapFeePercentage;
-<<<<<<< HEAD
     this.reserveAssetManager = reserveAssetManager;
-=======
     this.managementAumFeePercentage = managementAumFeePercentage;
     this.aumProtocolFeesCollector = aumProtocolFeesCollector;
->>>>>>> 00d3d2d0
   }
 
   get address(): string {
