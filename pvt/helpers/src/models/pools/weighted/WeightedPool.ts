--- conflicted
+++ resolved
@@ -85,13 +85,9 @@
     poolType: WeightedPoolType,
     swapEnabledOnStart: boolean,
     mustAllowlistLPs: boolean,
-<<<<<<< HEAD
-    managementSwapFeePercentage: BigNumberish,
-    reserveAssetManager: string
-=======
+    reserveAssetManager: string,
     protocolSwapFeePercentage: BigNumberish,
     managementSwapFeePercentage: BigNumberish
->>>>>>> e3127d1b
   ) {
     this.instance = instance;
     this.poolId = poolId;
