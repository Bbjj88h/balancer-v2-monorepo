# <img src="../../logo.svg" alt="Balancer" height="128px">

# Balancer V2 Deployments

[![NPM Package](https://img.shields.io/npm/v/@balancer-labs/v2-deployments.svg)](https://www.npmjs.org/package/@balancer-labs/v2-deployments)
[![GitHub Repository](https://img.shields.io/badge/github-deployments-lightgrey?logo=github)](https://github.com/balancer-labs/balancer-v2-monorepo/tree/deployments-latest/pkg/deployments)

This package contains the addresses and ABIs of all Balancer V2 deployed contracts, for Ethereum, Polygon, Arbitrum and Optimism mainnet, as well as various test networks. Each deployment consists of a deployment script (called 'task'), inputs (script configuration, such as dependencies), outputs (typically contract addresses), and ABIs of related contracts.

Addresses and ABIs can be consumed from the package in JavaScript environments, or manually retrieved from the [GitHub](https://github.com/balancer-labs/balancer-v2-monorepo/tree/master/pkg/deployments) repository.

Note that some protocol contracts are created dynamically: for example, `WeightedPool` contracts are deployed by the canonical `WeightedPoolFactory`. While the ABIs of these contracts are stored in the `abi` directory of each deployment, their addresses are not. Those can be retrieved by querying the on-chain state or processing emitted events.

## Overview

### Deploying Contracts

For more information on how to create new deployments or run existing ones in new networks, head to the [deployment guide](DEPLOYING.md).

### Installation

```console
$ npm install @balancer-labs/v2-deployments
```

### Usage

Import `@balancer-labs/v2-deployments` to access the different ABIs and deployed addresses. To see all Task IDs and their associated contracts, head to [Past Deployments](#past-deployments).

---

- **async function getBalancerContract(taskID, contract, network)**

Returns an [Ethers](https://docs.ethers.io/v5/) contract object for a canonical deployment (e.g. the Vault, or a Pool factory).

_Note: requires using [Hardhat](https://hardhat.org/) with the [`hardhat-ethers`](https://hardhat.org/plugins/nomiclabs-hardhat-ethers.html) plugin._

- **async function getBalancerContractAt(taskID, contract, address)**

Returns an [Ethers](https://docs.ethers.io/v5/) contract object for a contract dynamically created at a known address (e.g. a Pool created from a factory).

_Note: requires using [Hardhat](https://hardhat.org/) with the [`hardhat-ethers`](https://hardhat.org/plugins/nomiclabs-hardhat-ethers.html) plugin._

- **async function getBalancerContractAbi(taskID, contract)**

Returns a contract's [ABI](https://docs.soliditylang.org/en/latest/abi-spec.html).

- **async function getBalancerContractBytecode(taskID, contract)**

Returns a contract's [creation code](https://docs.soliditylang.org/en/latest/contracts.html#creating-contracts).

- **async function getBalancerContractAddress(taskID, contract, network)**

Returns the address of a contract's canonical deployment.

- **async function getBalancerDeployment(taskID, network)**

Returns an object with all contracts from a deployment and their addresses.

## Active Deployments

| Description                                             | Task ID                                                                                              |
| ------------------------------------------------------- | ---------------------------------------------------------------------------------------------------- |
| Authorizer, governance contract                         | [`20210418-authorizer`](./tasks/20210418-authorizer)                                                 |
| Vault, main protocol contract                           | [`20210418-vault`](./tasks/20210418-vault)                                                           |
| Weighted Pools of up to 8 tokens                        | [`20210418-weighted-pool`](./tasks/20210418-weighted-pool)                                           |
| Rate Provider for wstETH                                | [`20210812-wsteth-rate-provider`](./tasks/20210812-wsteth-rate-provider)                             |
| Authorizer Adaptor for extending governance             | [`20220325-authorizer-adaptor`](./tasks/20220325-authorizer-adaptor)                                 |
| Wallet for the BAL token                                | [`20220325-bal-token-holder-factory`](./tasks/20220325-bal-token-holder-factory)                     |
| Admin of the BAL token                                  | [`20220325-balancer-token-admin`](./tasks/20220325-balancer-token-admin)                             |
| Gauge Registrant                                        | [`20220325-gauge-adder`](./tasks/20220325-gauge-adder)                                               |
| Liquidity Mining: veBAL, Gauge Controller and Minter    | [`20220325-gauge-controller`](./tasks/20220325-gauge-controller)                                     |
| Single Recipient Stakeless Gauges                       | [`20220325-single-recipient-gauge-factory`](./tasks/20220325-single-recipient-gauge-factory)         |
| Delegation of veBAL boosts                              | [`20220325-ve-delegation`](./tasks/20220325-ve-delegation)                                           |
| Linear Pools for ERC4626 Tokens V2                      | [`20220404-erc4626-linear-pool-v2`](./tasks/20220404-erc4626-linear-pool-v2)              |
| Gauges on child networks (L2s and sidechains)           | [`20220413-child-chain-gauge-factory`](./tasks/20220413-child-chain-gauge-factory)                   |
| veBAL Smart Wallet Checker                              | [`20220420-smart-wallet-checker`](./tasks/20220420-smart-wallet-checker)                             |
| Linear Pools for Unbutton tokens                        | [`20220425-unbutton-aave-linear-pool`](./tasks/20220425-unbutton-aave-linear-pool)                   |
| Relayer with the fix for the Double Entrypoint issue    | [`20220513-double-entrypoint-fix-relayer`](./tasks/20220513-double-entrypoint-fix-relayer)           |
| Protocol Fee Withdrawer                                 | [`20220517-protocol-fee-withdrawer`](./tasks/20220517-protocol-fee-withdrawer)                       |
| Child Chain Gauge Token Adder                           | [`20220527-child-chain-gauge-token-adder`](./tasks/20220527-child-chain-gauge-token-adder)           |
| Preseeded Voting Escrow Delegation                      | [`20220530-preseeded-voting-escrow-delegation`](./tasks/20220530-preseeded-voting-escrow-delegation) |
| Stable Pools V2 of up to 5 tokens                       | [`20220609-stable-pool-v2`](./tasks/20220609-stable-pool-v2)                                         |
| Gauge Registrant V2, supporting new networks            | [`20220628-gauge-adder-v2`](./tasks/20220628-gauge-adder-v2)                                         |
| Distribution Scheduler for reward tokens on gauges      | [`20220707-distribution-scheduler`](./tasks/20220707-distribution-scheduler)                         |
| Fee Distributor for veBAL holders V2                    | [`20220714-fee-distributor-v2`](./tasks/20220714-fee-distributor-v2)                                 |
| Batch Relayer V3                                        | [`20220720-batch-relayer-v3`](./tasks/20220720-batch-relayer-v3)                                     |
| Swap, join and exit simulations (queries)               | [`20220721-balancer-queries`](./tasks/20220721-balancer-queries)                                     |
| Protocol fee percentages provider                       | [`20220725-protocol-fee-percentages-provider`](./tasks/20220725-protocol-fee-percentages-provider)   |
| Child Chain Gauge Reward Helper                         | [`20220812-child-chain-reward-helper`](./tasks/20220812-child-chain-reward-helper)                   |
| Linear Pools for Aave aTokens with built-in rebalancing | [`20220817-aave-rebalanced-linear-pool`](./tasks/20220817-aave-rebalanced-linear-pool)               |
<<<<<<< HEAD
| Composable Stable Pools                                 | [`20220906-composable-stable-pool`](./tasks/20220906-composable-stable-pool)                         |
=======
| Composable Stable Pools                                 | [`20220817-composable-stable-pool`](./tasks/20220817-composable-stable-pool)                         |
| Mainnet Staking Gauges V2                               | [`20220822-mainnet-gauge-factory-v2`](./tasks/20220822-mainnet-gauge-factory-v2)                     |
| Arbitrum Root Gauges V2, for veBAL voting               | [`20220823-arbitrum-root-gauge-factory-v2`](./tasks/20220823-arbitrum-root-gauge-factory-v2)         |
| Polygon Root Gauges V2, for veBAL voting                | [`20220823-polygon-root-gauge-factory-v2`](./tasks/20220823-polygon-root-gauge-factory-v2)           |
| Optimism Root Gauges V2, for veBAL voting               | [`20220823-optimism-root-gauge-factory-v2`](./tasks/20220823-optimism-root-gauge-factory-v2)         |
>>>>>>> cff4f26e

## Scripts

These are deployments for script-like contracts (often called 'coordinators') which are typically granted some permission by Governance and then executed, after which they become useless.

| Description                                         | Task ID                                                                                                    |
| --------------------------------------------------- | ---------------------------------------------------------------------------------------------------------- |
| Coordination of the veBAL deployment                | [`20220325-veBAL-deployment-coordinator`](./tasks/scripts/20220325-veBAL-deployment-coordinator)           |
| Coordination of setup of L2 gauges for veBAL system | [`20220415-veBAL-L2-gauge-setup-coordinator`](./tasks/scripts/20220415-veBAL-L2-gauge-setup-coordinator)   |
| Coordination of veBAL gauges fix (Option 1)         | [`20220418-veBAL-gauge-fix-coordinator`](./tasks/scripts/20220418-veBAL-gauge-fix-coordinator)             |
| veBAL Smart Wallet Checker Coordinator              | [`20220421-smart-wallet-checker-coordinator`](./tasks/scripts/20220421-smart-wallet-checker-coordinator)   |
| Tribe BAL Minter Coordinator                        | [`20220606-tribe-bal-minter-coordinator`](./tasks/scripts/20220606-tribe-bal-minter-coordinator)           |
| Coordination of the double entrypoint issue fix     | [`20220610-snx-recovery-coordinator`](./tasks/scripts/20220610-snx-recovery-coordinator)                   |
| Coordination of the Gauge Adder migration           | [`20220721-gauge-adder-migration-coordinator`](./tasks/scripts/20220721-gauge-adder-migration-coordinator) |

## Deprecated Deployments

These deployments have been deprecated because they're either outdated and have been replaced by newer versions, or because they no longer form part of the current infrastructure. **In almost all cases they should no longer be used,** and are only kept here for historical reasons.

Go to each deprecated deployment's readme file to learn more about why it is deprecated, and what the replacement deployment is (if any).

| Description                                      | Task ID                                                                                             |
| ------------------------------------------------ | --------------------------------------------------------------------------------------------------- |
| Stable Pools of up to 5 tokens                   | [`20210624-stable-pool`](./tasks/deprecated/20210624-stable-pool)                                   |
| Liquidity Bootstrapping Pools of up to 4 tokens  | [`20210721-liquidity-bootstrapping-pool`](./tasks/deprecated/20210721-liquidity-bootstrapping-pool) |
| Meta Stable Pools with 2 tokens and price oracle | [`20210727-meta-stable-pool`](./tasks/deprecated/20210727-meta-stable-pool)                         |
| Distributor contract for LDO rewards             | [`20210811-ldo-merkle`](./deprecated/tasks/deprecated/20210811-ldo-merkle)                          |
| Relayer for Lido stETH wrapping/unwrapping       | [`20210812-lido-relayer`](./tasks/deprecated/20210812-lido-relayer)                                 |
| Basic Investment Pools for few tokens            | [`20210907-investment-pool`](./tasks/deprecated/20210907-investment-pool)                           |
| Distributor contract for arbitrum BAL rewards    | [`20210913-bal-arbitrum-merkle`](./tasks/deprecated/20210913-bal-arbitrum-merkle)                   |
| Distributor contract for arbitrum MCB rewards    | [`20210928-mcb-arbitrum-merkle`](./tasks/deprecated/20210928-mcb-arbitrum-merkle)                   |
| Merkle Orchard Distributor                       | [`20211012-merkle-orchard`](./tasks/deprecated/20211012-merkle-orchard)                             |
| Batch Relayer                                    | [`20211203-batch-relayer`](./tasks/deprecated/20211203-batch-relayer)                               |
| Linear Pools for Aave aTokens                    | [`20211208-aave-linear-pool`](./tasks/deprecated/20211208-aave-linear-pool)                         |
| Preminted BPT Meta Stable Pools                  | [`20211208-stable-phantom-pool`](./tasks/deprecated/20211208-stable-phantom-pool)                   |
| Linear Pools for ERC4626 Tokens                  | [`20220304-erc4626-linear-pool`](./tasks/deprecated/20220304-erc4626-linear-pool)                   |
| Batch Relayer V2                                 | [`20220318-batch-relayer-v2`](./tasks/deprecated/20220318-batch-relayer-v2)                         |
| Fee Distributor for veBAL holders                | [`20220420-fee-distributor`](./tasks/deprecated/20220420-fee-distributor)                           |
| Mainnet Staking Gauges                           | [`20220325-mainnet-gauge-factory`](./tasks/deprecated/20220325-mainnet-gauge-factory)               |
| Arbitrum Root Gauges, for veBAL voting           | [`20220413-arbitrum-root-gauge-factory`](./tasks/deprecated/20220413-arbitrum-root-gauge-factory)   |
| Polygon Root Gauges, for veBAL voting            | [`20220413-polygon-root-gauge-factory`](./tasks/deprecated/20220413-polygon-root-gauge-factory)     |
| Optimism Root Gauges, for veBAL voting           | [`20220628-optimism-root-gauge-factory`](./tasks/deprecated/20220628-optimism-root-gauge-factory)   |<|MERGE_RESOLUTION|>--- conflicted
+++ resolved
@@ -72,7 +72,7 @@
 | Liquidity Mining: veBAL, Gauge Controller and Minter    | [`20220325-gauge-controller`](./tasks/20220325-gauge-controller)                                     |
 | Single Recipient Stakeless Gauges                       | [`20220325-single-recipient-gauge-factory`](./tasks/20220325-single-recipient-gauge-factory)         |
 | Delegation of veBAL boosts                              | [`20220325-ve-delegation`](./tasks/20220325-ve-delegation)                                           |
-| Linear Pools for ERC4626 Tokens V2                      | [`20220404-erc4626-linear-pool-v2`](./tasks/20220404-erc4626-linear-pool-v2)              |
+| Linear Pools for ERC4626 Tokens V2                      | [`20220404-erc4626-linear-pool-v2`](./tasks/20220404-erc4626-linear-pool-v2)                         |
 | Gauges on child networks (L2s and sidechains)           | [`20220413-child-chain-gauge-factory`](./tasks/20220413-child-chain-gauge-factory)                   |
 | veBAL Smart Wallet Checker                              | [`20220420-smart-wallet-checker`](./tasks/20220420-smart-wallet-checker)                             |
 | Linear Pools for Unbutton tokens                        | [`20220425-unbutton-aave-linear-pool`](./tasks/20220425-unbutton-aave-linear-pool)                   |
@@ -89,15 +89,11 @@
 | Protocol fee percentages provider                       | [`20220725-protocol-fee-percentages-provider`](./tasks/20220725-protocol-fee-percentages-provider)   |
 | Child Chain Gauge Reward Helper                         | [`20220812-child-chain-reward-helper`](./tasks/20220812-child-chain-reward-helper)                   |
 | Linear Pools for Aave aTokens with built-in rebalancing | [`20220817-aave-rebalanced-linear-pool`](./tasks/20220817-aave-rebalanced-linear-pool)               |
-<<<<<<< HEAD
-| Composable Stable Pools                                 | [`20220906-composable-stable-pool`](./tasks/20220906-composable-stable-pool)                         |
-=======
-| Composable Stable Pools                                 | [`20220817-composable-stable-pool`](./tasks/20220817-composable-stable-pool)                         |
 | Mainnet Staking Gauges V2                               | [`20220822-mainnet-gauge-factory-v2`](./tasks/20220822-mainnet-gauge-factory-v2)                     |
 | Arbitrum Root Gauges V2, for veBAL voting               | [`20220823-arbitrum-root-gauge-factory-v2`](./tasks/20220823-arbitrum-root-gauge-factory-v2)         |
 | Polygon Root Gauges V2, for veBAL voting                | [`20220823-polygon-root-gauge-factory-v2`](./tasks/20220823-polygon-root-gauge-factory-v2)           |
 | Optimism Root Gauges V2, for veBAL voting               | [`20220823-optimism-root-gauge-factory-v2`](./tasks/20220823-optimism-root-gauge-factory-v2)         |
->>>>>>> cff4f26e
+| Composable Stable Pools                                 | [`20220906-composable-stable-pool`](./tasks/20220906-composable-stable-pool)                         |
 
 ## Scripts
 
