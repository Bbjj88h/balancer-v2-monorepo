# <img src="../../logo.svg" alt="Balancer" height="128px">

# Balancer V2 Deployments

[![NPM Package](https://img.shields.io/npm/v/@balancer-labs/v2-deployments.svg)](https://www.npmjs.org/package/@balancer-labs/v2-deployments)
[![GitHub Repository](https://img.shields.io/badge/github-deployments-lightgrey?logo=github)](https://github.com/balancer-labs/balancer-v2-monorepo/tree/master/pkg/deployments)

This package contains the addresses and ABIs of all Balancer V2 deployed contracts for Ethereum mainnet, Polygon, Arbitrum and Optimism, as well as various test networks. Each deployment consists of a deployment script (called 'task'), inputs (script configuration, such as dependencies), outputs (typically contract addresses), ABIs and bytecode files of related contracts.

Addresses and ABIs can be consumed from the package in JavaScript environments, or manually retrieved from the [GitHub](https://github.com/balancer-labs/balancer-v2-monorepo/tree/master/pkg/deployments) repository.

Note that some protocol contracts are created dynamically: for example, `WeightedPool` contracts are deployed by the canonical `WeightedPoolFactory`. While the ABIs of these contracts are stored in the `abi` directory of each deployment, their addresses are not. Those can be retrieved by querying the on-chain state or processing emitted events.

## Overview

### Deploying Contracts

For more information on how to create new deployments or run existing ones in new networks, head to the [deployment guide](DEPLOYING.md).

### Installation

```console
$ npm install @balancer-labs/v2-deployments
```

### Usage

Import `@balancer-labs/v2-deployments` to access the different ABIs and deployed addresses. To see all current Task IDs and their associated contracts, head to [Active Deployments](#active-deployments).

Past deployments that are currently not in use or have been superseded can be accessed in the [Deprecated Deployments](#deprecated-deployments) section. Use `deprecated/` as prefix when referring to a deprecated task ID.

> ⚠️ Exercise care when interacting with deprecated deployments: there's often a very good reason why they're no longer active.
>
> You can find information on why each deployment has been deprecated in their corresponding readme file.

---

- **async function getBalancerContract(taskID, contract, network)**

Returns an [Ethers](https://docs.ethers.io/v5/) contract object for a canonical deployment (e.g. the Vault, or a Pool factory).

_Note: requires using [Hardhat](https://hardhat.org/) with the [`hardhat-ethers`](https://hardhat.org/plugins/nomiclabs-hardhat-ethers.html) plugin._

- **async function getBalancerContractAt(taskID, contract, address)**

Returns an [Ethers](https://docs.ethers.io/v5/) contract object for a contract dynamically created at a known address (e.g. a Pool created from a factory).

_Note: requires using [Hardhat](https://hardhat.org/) with the [`hardhat-ethers`](https://hardhat.org/plugins/nomiclabs-hardhat-ethers.html) plugin._

- **function getBalancerContractAbi(taskID, contract)**

Returns a contract's [ABI](https://docs.soliditylang.org/en/latest/abi-spec.html).

- **function getBalancerContractBytecode(taskID, contract)**

Returns a contract's [creation code](https://docs.soliditylang.org/en/latest/contracts.html#creating-contracts).

- **function getBalancerContractAddress(taskID, contract, network)**

Returns the address of a contract's canonical deployment.

- **function getBalancerDeployment(taskID, network)**

Returns an object with all contracts from a deployment and their addresses.

## Active Deployments

| Description                                             | Task ID                                                                                              |
| ------------------------------------------------------- | ---------------------------------------------------------------------------------------------------- |
| Authorizer, governance contract                         | [`20210418-authorizer`](./tasks/20210418-authorizer)                                                 |
| Vault, main protocol contract                           | [`20210418-vault`](./tasks/20210418-vault)                                                           |
| Rate Provider for wstETH                                | [`20210812-wsteth-rate-provider`](./tasks/20210812-wsteth-rate-provider)                             |
| Liquidity Bootstrapping Pools                           | [`20211202-no-protocol-fee-lbp`](./tasks/20211202-no-protocol-fee-lbp)                               |
| Authorizer Adaptor for extending governance             | [`20220325-authorizer-adaptor`](./tasks/20220325-authorizer-adaptor)                                 |
| Wallet for the BAL token                                | [`20220325-bal-token-holder-factory`](./tasks/20220325-bal-token-holder-factory)                     |
| Admin of the BAL token                                  | [`20220325-balancer-token-admin`](./tasks/20220325-balancer-token-admin)                             |
| Gauge Registrant                                        | [`20220325-gauge-adder`](./tasks/20220325-gauge-adder)                                               |
| Liquidity Mining: veBAL, Gauge Controller and Minter    | [`20220325-gauge-controller`](./tasks/20220325-gauge-controller)                                     |
| Single Recipient Stakeless Gauges                       | [`20220325-single-recipient-gauge-factory`](./tasks/20220325-single-recipient-gauge-factory)         |
| Delegation of veBAL boosts                              | [`20220325-ve-delegation`](./tasks/20220325-ve-delegation)                                           |
| Linear Pools for ERC4626 Tokens V2                      | [`20220404-erc4626-linear-pool-v2`](./tasks/20220404-erc4626-linear-pool-v2)                         |
| Gauges on child networks (L2s and sidechains)           | [`20220413-child-chain-gauge-factory`](./tasks/20220413-child-chain-gauge-factory)                   |
| veBAL Smart Wallet Checker                              | [`20220420-smart-wallet-checker`](./tasks/20220420-smart-wallet-checker)                             |
| Linear Pools for Unbutton tokens                        | [`20220425-unbutton-aave-linear-pool`](./tasks/20220425-unbutton-aave-linear-pool)                   |
| Relayer with the fix for the Double Entrypoint issue    | [`20220513-double-entrypoint-fix-relayer`](./tasks/20220513-double-entrypoint-fix-relayer)           |
| Protocol Fee Withdrawer                                 | [`20220517-protocol-fee-withdrawer`](./tasks/20220517-protocol-fee-withdrawer)                       |
| Child Chain Gauge Token Adder                           | [`20220527-child-chain-gauge-token-adder`](./tasks/20220527-child-chain-gauge-token-adder)           |
| Preseeded Voting Escrow Delegation                      | [`20220530-preseeded-voting-escrow-delegation`](./tasks/20220530-preseeded-voting-escrow-delegation) |
| Stable Pools V2 of up to 5 tokens                       | [`20220609-stable-pool-v2`](./tasks/20220609-stable-pool-v2)                                         |
| Gauge Registrant V2, supporting new networks            | [`20220628-gauge-adder-v2`](./tasks/20220628-gauge-adder-v2)                                         |
| Distribution Scheduler for reward tokens on gauges      | [`20220707-distribution-scheduler`](./tasks/20220707-distribution-scheduler)                         |
| Fee Distributor for veBAL holders V2                    | [`20220714-fee-distributor-v2`](./tasks/20220714-fee-distributor-v2)                                 |
| Swap, join and exit simulations (queries)               | [`20220721-balancer-queries`](./tasks/20220721-balancer-queries)                                     |
| Protocol fee percentages provider                       | [`20220725-protocol-fee-percentages-provider`](./tasks/20220725-protocol-fee-percentages-provider)   |
| Child Chain Gauge Reward Helper                         | [`20220812-child-chain-reward-helper`](./tasks/20220812-child-chain-reward-helper)                   |
| Mainnet Staking Gauges V2                               | [`20220822-mainnet-gauge-factory-v2`](./tasks/20220822-mainnet-gauge-factory-v2)                     |
| Arbitrum Root Gauges V2, for veBAL voting               | [`20220823-arbitrum-root-gauge-factory-v2`](./tasks/20220823-arbitrum-root-gauge-factory-v2)         |
| Polygon Root Gauges V2, for veBAL voting                | [`20220823-polygon-root-gauge-factory-v2`](./tasks/20220823-polygon-root-gauge-factory-v2)           |
| Optimism Root Gauges V2, for veBAL voting               | [`20220823-optimism-root-gauge-factory-v2`](./tasks/20220823-optimism-root-gauge-factory-v2)         |
| Composable Stable Pools                                 | [`20220906-composable-stable-pool`](./tasks/20220906-composable-stable-pool)                         |
| Weighted Pool V2                                        | [`20220908-weighted-pool-v2`](./tasks/20220908-weighted-pool-v2)                                     |
| Batch Relayer V4                                        | [`20220916-batch-relayer-v4`](./tasks/20220916-batch-relayer-v4)                                     |
| Managed Pool                                            | [`20221021-managed-pool`](./tasks/20221021-managed-pool)                                             |
| Protocol Fee Splitter                                   | [`20221027-fee-splitter`](./tasks/20221027-fee-splitter)                                             |
| Linear Pools for Aave aTokens with built-in rebalancing | [`20221115-aave-rebalanced-linear-pool`](./tasks/20221115-aave-rebalanced-linear-pool)               |
| Pool Recovery Helper                                    | [`20221123-pool-recovery-helper`](./tasks/20221123-pool-recovery-helper)                             |
| Composable Stable Pools V2                              | [`20221122-composable-stable-pool-v2`](./tasks/20221122-composable-stable-pool-v2)                   |
| Authorizer Adaptor Entrypoint                           | [`20221124-authorizer-adaptor-entrypoint`](./tasks/20221124-authorizer-adaptor-entrypoint)           |
| Timelock Authorizer, governance contract                | [`20221202-timelock-authorizer`](./tasks/20221202-timelock-authorizer)                               |
<<<<<<< HEAD
| Gauge Registrant V3, supporting the Adaptor entrypoint  | [`20221202-gauge-adder-v3`](./tasks/20221202-gauge-adder-v3)                                         |
=======
| L2 Gauge Checkpointer                                   | [`20221205-l2-gauge-checkpointer`](./tasks/20221205-l2-gauge-checkpointer)                           |
| VeBoost V2                                              | [`20221205-veboost-v2`](./tasks/20221205-veboost-v2)                                                 |
>>>>>>> 21abc0c0

## Scripts

These are deployments for script-like contracts (often called 'coordinators') which are typically granted some permission by Governance and then executed, after which they become useless.

| Description                                         | Task ID                                                                                                    |
| --------------------------------------------------- | ---------------------------------------------------------------------------------------------------------- |
| Coordination of the veBAL deployment                | [`20220325-veBAL-deployment-coordinator`](./tasks/scripts/20220325-veBAL-deployment-coordinator)           |
| Coordination of setup of L2 gauges for veBAL system | [`20220415-veBAL-L2-gauge-setup-coordinator`](./tasks/scripts/20220415-veBAL-L2-gauge-setup-coordinator)   |
| Coordination of veBAL gauges fix (Option 1)         | [`20220418-veBAL-gauge-fix-coordinator`](./tasks/scripts/20220418-veBAL-gauge-fix-coordinator)             |
| veBAL Smart Wallet Checker Coordinator              | [`20220421-smart-wallet-checker-coordinator`](./tasks/scripts/20220421-smart-wallet-checker-coordinator)   |
| Tribe BAL Minter Coordinator                        | [`20220606-tribe-bal-minter-coordinator`](./tasks/scripts/20220606-tribe-bal-minter-coordinator)           |
| Coordination of the double entrypoint issue fix     | [`20220610-snx-recovery-coordinator`](./tasks/scripts/20220610-snx-recovery-coordinator)                   |
| Coordination of the Gauge Adder migration           | [`20220721-gauge-adder-migration-coordinator`](./tasks/scripts/20220721-gauge-adder-migration-coordinator) |

## Deprecated Deployments

These deployments have been deprecated because they're either outdated and have been replaced by newer versions, or because they no longer form part of the current infrastructure. **In almost all cases they should no longer be used,** and are only kept here for historical reasons.

Go to each deprecated deployment's readme file to learn more about why it is deprecated, and what the replacement deployment is (if any).

| Description                                             | Task ID                                                                                             |
| ------------------------------------------------------- | --------------------------------------------------------------------------------------------------- |
| Weighted Pools of up to 8 tokens                        | [`20210418-weighted-pool`](./deprecated/tasks/20210418-weighted-pool)                               |
| Stable Pools of up to 5 tokens                          | [`20210624-stable-pool`](./tasks/deprecated/20210624-stable-pool)                                   |
| Liquidity Bootstrapping Pools of up to 4 tokens         | [`20210721-liquidity-bootstrapping-pool`](./tasks/deprecated/20210721-liquidity-bootstrapping-pool) |
| Meta Stable Pools with 2 tokens and price oracle        | [`20210727-meta-stable-pool`](./tasks/deprecated/20210727-meta-stable-pool)                         |
| Distributor contract for LDO rewards                    | [`20210811-ldo-merkle`](./deprecated/tasks/deprecated/20210811-ldo-merkle)                          |
| Relayer for Lido stETH wrapping/unwrapping              | [`20210812-lido-relayer`](./tasks/deprecated/20210812-lido-relayer)                                 |
| Basic Investment Pools for few tokens                   | [`20210907-investment-pool`](./tasks/deprecated/20210907-investment-pool)                           |
| Distributor contract for arbitrum BAL rewards           | [`20210913-bal-arbitrum-merkle`](./tasks/deprecated/20210913-bal-arbitrum-merkle)                   |
| Distributor contract for arbitrum MCB rewards           | [`20210928-mcb-arbitrum-merkle`](./tasks/deprecated/20210928-mcb-arbitrum-merkle)                   |
| Merkle Orchard Distributor                              | [`20211012-merkle-orchard`](./tasks/deprecated/20211012-merkle-orchard)                             |
| Batch Relayer                                           | [`20211203-batch-relayer`](./tasks/deprecated/20211203-batch-relayer)                               |
| Linear Pools for Aave aTokens                           | [`20211208-aave-linear-pool`](./tasks/deprecated/20211208-aave-linear-pool)                         |
| Preminted BPT Meta Stable Pools                         | [`20211208-stable-phantom-pool`](./tasks/deprecated/20211208-stable-phantom-pool)                   |
| Linear Pools for ERC4626 Tokens                         | [`20220304-erc4626-linear-pool`](./tasks/deprecated/20220304-erc4626-linear-pool)                   |
| Batch Relayer V2                                        | [`20220318-batch-relayer-v2`](./tasks/deprecated/20220318-batch-relayer-v2)                         |
| Fee Distributor for veBAL holders                       | [`20220420-fee-distributor`](./tasks/deprecated/20220420-fee-distributor)                           |
| Mainnet Staking Gauges                                  | [`20220325-mainnet-gauge-factory`](./tasks/deprecated/20220325-mainnet-gauge-factory)               |
| Arbitrum Root Gauges, for veBAL voting                  | [`20220413-arbitrum-root-gauge-factory`](./tasks/deprecated/20220413-arbitrum-root-gauge-factory)   |
| Polygon Root Gauges, for veBAL voting                   | [`20220413-polygon-root-gauge-factory`](./tasks/deprecated/20220413-polygon-root-gauge-factory)     |
| Optimism Root Gauges, for veBAL voting                  | [`20220628-optimism-root-gauge-factory`](./tasks/deprecated/20220628-optimism-root-gauge-factory)   |
| Batch Relayer V3                                        | [`20220720-batch-relayer-v3`](./tasks/deprecated/20220720-batch-relayer-v3)                         |
| Linear Pools for Aave aTokens with built-in rebalancing | [`20220817-aave-rebalanced-linear-pool`](./tasks/deprecated/20220817-aave-rebalanced-linear-pool)   |
| Composable Stable Pools                                 | [`20220906-composable-stable-pool`](./tasks/deprecated/20220906-composable-stable-pool)             |
| Managed Pool                                            | [`20221021-managed-pool`](./tasks/deprecated/20221021-managed-pool)                                 |<|MERGE_RESOLUTION|>--- conflicted
+++ resolved
@@ -107,12 +107,9 @@
 | Composable Stable Pools V2                              | [`20221122-composable-stable-pool-v2`](./tasks/20221122-composable-stable-pool-v2)                   |
 | Authorizer Adaptor Entrypoint                           | [`20221124-authorizer-adaptor-entrypoint`](./tasks/20221124-authorizer-adaptor-entrypoint)           |
 | Timelock Authorizer, governance contract                | [`20221202-timelock-authorizer`](./tasks/20221202-timelock-authorizer)                               |
-<<<<<<< HEAD
 | Gauge Registrant V3, supporting the Adaptor entrypoint  | [`20221202-gauge-adder-v3`](./tasks/20221202-gauge-adder-v3)                                         |
-=======
 | L2 Gauge Checkpointer                                   | [`20221205-l2-gauge-checkpointer`](./tasks/20221205-l2-gauge-checkpointer)                           |
 | VeBoost V2                                              | [`20221205-veboost-v2`](./tasks/20221205-veboost-v2)                                                 |
->>>>>>> 21abc0c0
 
 ## Scripts
 
