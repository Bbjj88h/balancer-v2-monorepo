// SPDX-License-Identifier: GPL-3.0-or-later
// This program is free software: you can redistribute it and/or modify
// it under the terms of the GNU General Public License as published by
// the Free Software Foundation, either version 3 of the License, or
// (at your option) any later version.

// This program is distributed in the hope that it will be useful,
// but WITHOUT ANY WARRANTY; without even the implied warranty of
// MERCHANTABILITY or FITNESS FOR A PARTICULAR PURPOSE.  See the
// GNU General Public License for more details.

// You should have received a copy of the GNU General Public License
// along with this program.  If not, see <http://www.gnu.org/licenses/>.

pragma solidity ^0.7.0;

import "@balancer-labs/v2-interfaces/contracts/solidity-utils/helpers/BalancerErrors.sol";

import "../math/Math.sol";

/**
 * @dev Library for encoding and decoding values stored inside a 256 bit word. Typically used to pack multiple values in
 * a single storage slot, saving gas by performing less storage accesses.
 *
 * Each value is defined by its size and the least significant bit in the word, also known as offset. For example, two
 * 128 bit values may be encoded in a word by assigning one an offset of 0, and the other an offset of 128.
 *
 * We could use Solidity structs to pack values together in a single storage slot instead of relying on a custom and
 * error-prone library, but unfortunately Solidity only allows for structs to live in either storage, calldata or
 * memory. Because a memory struct uses not just memory but also a slot in the stack (to store its memory location),
 * using memory for word-sized values (i.e. of 256 bits or less) is strictly less gas performant, and doesn't even
 * prevent stack-too-deep issues. This is compounded by the fact that Balancer contracts typically are memory-intensive,
 * and the cost of accesing memory increases quadratically with the number of allocated words. Manual packing and
 * unpacking is therefore the preferred approach.
 */
library WordCodec {
    // Masks are values with the least significant N bits set. They can be used to extract an encoded value from a word,
    // or to insert a new one replacing the old.
    uint256 private constant _MASK_1 = 2**(1) - 1;
    uint256 private constant _MASK_192 = 2**(192) - 1;

    // In-place insertion

    /**
     * @dev Inserts an unsigned integer of bitLength, shifted by an offset, into a 256 bit word,
     * replacing the old value. Returns the new word.
     */
    function insertUint(
        bytes32 word,
        uint256 value,
        uint256 offset,
        uint256 bitLength
    ) internal pure returns (bytes32) {
        _validateEncodingParams(value, offset, bitLength);

        uint256 mask = (1 << bitLength) - 1;
        bytes32 clearedWord = bytes32(uint256(word) & ~(mask << offset));
        return clearedWord | bytes32(value << offset);
    }

    /**
     * @dev Inserts a signed integer shifted by an offset into a 256 bit word, replacing the old value. Returns
     * the new word.
     *
     * Assumes `value` can be represented using `bitLength` bits.
     */
    function insertInt(
        bytes32 word,
        int256 value,
        uint256 offset,
        uint256 bitLength
    ) internal pure returns (bytes32) {
        _validateEncodingParams(value, offset, bitLength);

        uint256 mask = (1 << bitLength) - 1;
        bytes32 clearedWord = bytes32(uint256(word) & ~(mask << offset));
        // Integer values need masking to remove the upper bits of negative values.
        return clearedWord | bytes32((uint256(value) & mask) << offset);
    }

    // Encoding

    /**
     * @dev Encodes an unsigned integer shifted by an offset. Ensures value fits within
     * `bitLength` bits.
     *
     * The return value can be logically ORed with other encoded values to form a 256 bit word.
     */
    function encodeUint(
        uint256 value,
        uint256 offset,
        uint256 bitLength
    ) internal pure returns (bytes32) {
        _validateEncodingParams(value, offset, bitLength);

        return bytes32(value << offset);
    }

    /**
     * @dev Encodes a signed integer shifted by an offset.
     *
     * The return value can be logically ORed with other encoded values to form a 256 bit word.
     */
    function encodeInt(
        int256 value,
        uint256 offset,
        uint256 bitLength
    ) internal pure returns (bytes32) {
        _validateEncodingParams(value, offset, bitLength);

        uint256 mask = (1 << bitLength) - 1;
        // Integer values need masking to remove the upper bits of negative values.
        return bytes32((uint256(value) & mask) << offset);
    }

    // Decoding

    /**
     * @dev Decodes and returns an unsigned integer with `bitLength` bits, shifted by an offset, from a 256 bit word.
     */
    function decodeUint(
        bytes32 word,
        uint256 offset,
        uint256 bitLength
    ) internal pure returns (uint256) {
        return uint256(word >> offset) & ((1 << bitLength) - 1);
    }

    /**
     * @dev Decodes and returns a signed integer with `bitLength` bits, shifted by an offset, from a 256 bit word.
     */
    function decodeInt(
        bytes32 word,
        uint256 offset,
        uint256 bitLength
    ) internal pure returns (int256) {
        int256 maxInt = int256((1 << (bitLength - 1)) - 1);
        uint256 mask = (1 << bitLength) - 1;

        int256 value = int256(uint256(word >> offset) & mask);
        // In case the decoded value is greater than the max positive integer that can be represented with bitLength
        // bits, we know it was originally a negative integer. Therefore, we mask it to restore the sign in the 256 bit
        // representation.
        return value > maxInt ? (value | int256(~mask)) : value;
    }

<<<<<<< HEAD
    /**
     * @dev Inserts a 128 bit unsigned integer shifted by an offset into a 256 bit word, replacing the old value.
     * Returns the new word.
     *
     * Assumes `value` only uses its least significant 32 bits, otherwise it may overwrite sibling bytes.
     */
    function insertUint128(
        bytes32 word,
        uint256 value,
        uint256 offset
    ) internal pure returns (bytes32) {
        bytes32 clearedWord = bytes32(uint256(word) & ~(_MASK_128 << offset));
        return clearedWord | bytes32(value << offset);
    }

    // Signed
=======
    // Special cases
>>>>>>> a2e3a11d

    /**
     * @dev Decodes and returns a boolean shifted by an offset from a 256 bit word.
     */
    function decodeBool(bytes32 word, uint256 offset) internal pure returns (bool) {
        return (uint256(word >> offset) & _MASK_1) == 1;
    }

    /**
     * @dev Inserts a 192 bit value shifted by an offset into a 256 bit word, replacing the old value.
     * Returns the new word.
     *
     * Assumes `value` can be represented using 192 bits.
     */
    function insertBits192(
        bytes32 word,
        bytes32 value,
        uint256 offset
    ) internal pure returns (bytes32) {
        bytes32 clearedWord = bytes32(uint256(word) & ~(_MASK_192 << offset));
        return clearedWord | bytes32((uint256(value) & _MASK_192) << offset);
    }

    /**
     * @dev Inserts a boolean value shifted by an offset into a 256 bit word, replacing the old value. Returns the new
     * word.
     */
    function insertBool(
        bytes32 word,
        bool value,
        uint256 offset
    ) internal pure returns (bytes32) {
        bytes32 clearedWord = bytes32(uint256(word) & ~(_MASK_1 << offset));
        return clearedWord | bytes32(uint256(value ? 1 : 0) << offset);
    }

    // Helpers

    function _validateEncodingParams(
        uint256 value,
        uint256 offset,
        uint256 bitLength
    ) private pure {
        _require(offset < 256, Errors.OUT_OF_BOUNDS);
        // We never accept 256 bit values (which would make the codec pointless), and the larger the offset the smaller
        // the maximum bit length.
        _require(bitLength >= 1 && bitLength <= Math.min(255, 256 - offset), Errors.OUT_OF_BOUNDS);

        // Testing unsigned values for size is straightforward: their upper bits must be cleared.
        _require(value >> bitLength == 0, Errors.CODEC_OVERFLOW);
    }

    function _validateEncodingParams(
        int256 value,
        uint256 offset,
        uint256 bitLength
    ) private pure {
        _require(offset < 256, Errors.OUT_OF_BOUNDS);
        // We never accept 256 bit values (which would make the codec pointless), and the larger the offset the smaller
        // the maximum bit length.
        _require(bitLength >= 1 && bitLength <= Math.min(255, 256 - offset), Errors.OUT_OF_BOUNDS);

        // Testing signed values for size is a bit more involved.
        if (value >= 0) {
            // For positive values, we can simply check that the upper bits are clear. Notice we remove one bit from the
            // length for the sign bit.
            _require(value >> (bitLength - 1) == 0, Errors.CODEC_OVERFLOW);
        } else {
            // Negative values can receive the same treatment by making them positive, with the caveat that the range
            // for negative values in two's complement supports one more value than for the positive case.
            _require(Math.abs(value + 1) >> (bitLength - 1) == 0, Errors.CODEC_OVERFLOW);
        }
    }
}<|MERGE_RESOLUTION|>--- conflicted
+++ resolved
@@ -144,26 +144,7 @@
         return value > maxInt ? (value | int256(~mask)) : value;
     }
 
-<<<<<<< HEAD
-    /**
-     * @dev Inserts a 128 bit unsigned integer shifted by an offset into a 256 bit word, replacing the old value.
-     * Returns the new word.
-     *
-     * Assumes `value` only uses its least significant 32 bits, otherwise it may overwrite sibling bytes.
-     */
-    function insertUint128(
-        bytes32 word,
-        uint256 value,
-        uint256 offset
-    ) internal pure returns (bytes32) {
-        bytes32 clearedWord = bytes32(uint256(word) & ~(_MASK_128 << offset));
-        return clearedWord | bytes32(value << offset);
-    }
-
-    // Signed
-=======
     // Special cases
->>>>>>> a2e3a11d
 
     /**
      * @dev Decodes and returns a boolean shifted by an offset from a 256 bit word.
