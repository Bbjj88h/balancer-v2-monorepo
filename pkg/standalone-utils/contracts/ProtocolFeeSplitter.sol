// SPDX-License-Identifier: GPL-3.0-or-later
// This program is free software: you can redistribute it and/or modify
// it under the terms of the GNU General Public License as published by
// the Free Software Foundation, either version 3 of the License, or
// (at your option) any later version.

// This program is distributed in the hope that it will be useful,
// but WITHOUT ANY WARRANTY; without even the implied warranty of
// MERCHANTABILITY or FITNESS FOR A PARTICULAR PURPOSE.  See the
// GNU General Public License for more details.

// You should have received a copy of the GNU General Public License
// along with this program.  If not, see <http://www.gnu.org/licenses/>.

pragma solidity >=0.7.0 <0.9.0;

import "@balancer-labs/v2-interfaces/contracts/standalone-utils/IProtocolFeeSplitter.sol";
import "@balancer-labs/v2-interfaces/contracts/standalone-utils/IProtocolFeesWithdrawer.sol";
import "@balancer-labs/v2-interfaces/contracts/vault/IVault.sol";
import "@balancer-labs/v2-interfaces/contracts/vault/IProtocolFeesCollector.sol";

import "@balancer-labs/v2-solidity-utils/contracts/openzeppelin/EnumerableMap.sol";
import "@balancer-labs/v2-solidity-utils/contracts/helpers/Authentication.sol";
import "@balancer-labs/v2-solidity-utils/contracts/math/FixedPoint.sol";

interface Pool {
    function getOwner() external view returns (address);
}

interface Factory {
    function isPoolFromFactory(address pool) external view returns (bool);
}

/**
 * @notice Support revenue sharing for individual pools between the DAO and designated recipients.
 * @dev This contract is responsible for splitting the BPT profits collected by the ProtocolFeeCollector between
 * a beneficiary specified by the pool's owner and the DAO fee recipient (e.g., the Balancer DAO treasury account).
 * Only BPT tokens are involved in the split: any other tokens would remain in the `ProtocolFeeCollector`.
 *
 * BPT tokens are withdrawn using the ProtocolFeesWithdrawer, a wrapper around the ProtocolFeesCollector that allows
 * governance to prevent certain tokens (on a denyList) from being withdrawn. `collectFees` would fail if the BPT
 * token were on this denyList.
 */
contract ProtocolFeeSplitter is IProtocolFeeSplitter, Authentication {
    using EnumerableMap for EnumerableMap.IERC20ToUint256Map;
    using FixedPoint for uint256;

    string private constant _UNDEFINED_FACTORY_SHARE = "Share undefined for this factory";

    // All fee percentages are 18-decimal fixed point numbers.
    // Absolute maximum fee percentage (1e18 = 100%).
    uint256 private constant _MAX_REVENUE_SHARE_PERCENTAGE = 50e16; // 50%

    IProtocolFeesWithdrawer private immutable _protocolFeesWithdrawer;

    // Balancer vault
    IVault private immutable _vault;

    // The recipient of the DAO portion of the revenue share; e.g., the Balancer DAO treasury account.
    address private _daoFundsRecipient;

    // The default revenue share given to pools; can be updated by governance (1e18 = 100%, 1e16 = 1%).
    uint256 private _defaultRevenueSharePercentage;

    // By default, the `overrideSet` flag is false, and all Pools use the default revenue share percentage.

    // Allow the default revenue sharing fee percentage to be overridden for individual factories.
    EnumerableMap.IERC20ToUint256Map private _revenueShareFactoryOverrides;

    // The revenue share percentage has a sentinel value of 0, so that all pools will use the default unless
    // overridden. However, it should also be possible to set the share to actual 0. To accommodate this, we
    // add an `overrideSet` flag. When this is set, use `revenueSharePercentageOverride`; otherwise, use the default.

    // Packed to use 1 storage slot
    // 1e18 (100% - maximum fee value) can fit in uint88
    struct RevenueShareSettings {
        uint88 revenueSharePercentageOverride;
        address beneficiary;
        bool overrideSet;
    }

    // poolId => PoolSettings
    mapping(bytes32 => RevenueShareSettings) private _poolSettings;

    constructor(IProtocolFeesWithdrawer protocolFeesWithdrawer, address daoFundsRecipient)
        // The ProtocolFeeSplitter is a singleton, so it simply uses its own address to disambiguate action
        // identifiers.
        Authentication(bytes32(uint256(address(this))))
    {
        _protocolFeesWithdrawer = protocolFeesWithdrawer;
        _daoFundsRecipient = daoFundsRecipient;
        _vault = protocolFeesWithdrawer.getProtocolFeesCollector().vault();
    }

    function setRevenueSharePercentage(bytes32 poolId, uint256 newRevenueSharePercentage)
        external
        override
        authenticate
    {
<<<<<<< HEAD
        _require(newSwapFeePercentage <= _MAX_REVENUE_SHARING_FEE_PERCENTAGE, Errors.SPLITTER_FEE_PERCENTAGE_TOO_HIGH);
        _poolSettings[poolId].revenueSharePercentageOverride = uint88(newSwapFeePercentage);
        _poolSettings[poolId].overrideSet = true;
        emit PoolRevenueShareChanged(poolId, newSwapFeePercentage);
    }

    function clearRevenueSharingFeePercentage(bytes32 poolId) external override authenticate {
        _poolSettings[poolId].overrideSet = false;

        emit PoolRevenueShareCleared(poolId);
    }

    function setDefaultRevenueSharingFeePercentage(uint256 feePercentage) external override authenticate {
        _require(feePercentage <= _MAX_REVENUE_SHARING_FEE_PERCENTAGE, Errors.SPLITTER_FEE_PERCENTAGE_TOO_HIGH);
        _defaultRevenueSharingFeePercentage = feePercentage;
        emit DefaultRevenueSharingFeePercentageChanged(feePercentage);
    }

    function setFactoryDefaultRevenueSharingFeePercentage(address factory, uint256 feePercentage)
        external
        override
        authenticate
    {
        _require(feePercentage <= _MAX_REVENUE_SHARING_FEE_PERCENTAGE, Errors.SPLITTER_FEE_PERCENTAGE_TOO_HIGH);
        _revenueShareFactoryOverrides.set(IERC20(factory), feePercentage);

        emit FactoryDefaultRevenueSharingFeePercentageChanged(factory, feePercentage);
    }

    function clearFactoryDefaultRevenueSharingFeePercentage(address factory) external override authenticate {
        require(_revenueShareFactoryOverrides.remove(IERC20(factory)), _UNDEFINED_FACTORY_SHARE);

        emit FactoryDefaultRevenueSharingFeePercentageCleared(factory);
    }

    function setTreasury(address newTreasury) external override authenticate {
        _treasury = newTreasury;
        emit TreasuryChanged(newTreasury);
=======
        _require(newRevenueSharePercentage <= _MAX_REVENUE_SHARE_PERCENTAGE, Errors.SPLITTER_FEE_PERCENTAGE_TOO_HIGH);
        _poolSettings[poolId].revenueSharePercentageOverride = uint88(newRevenueSharePercentage);
        _poolSettings[poolId].overrideSet = true;

        emit PoolRevenueShareChanged(poolId, newRevenueSharePercentage);
    }

    function clearRevenueSharePercentage(bytes32 poolId) external override authenticate {
        _poolSettings[poolId].overrideSet = false;

        emit PoolRevenueShareCleared(poolId);
    }

    function setDefaultRevenueSharePercentage(uint256 feePercentage) external override authenticate {
        _require(feePercentage <= _MAX_REVENUE_SHARE_PERCENTAGE, Errors.SPLITTER_FEE_PERCENTAGE_TOO_HIGH);
        _defaultRevenueSharePercentage = feePercentage;
        emit DefaultRevenueSharePercentageChanged(feePercentage);
    }

    /// @inheritdoc IProtocolFeeSplitter
    function setDaoFundsRecipient(address newDaoFundsRecipient) external override authenticate {
        _daoFundsRecipient = newDaoFundsRecipient;

        emit DAOFundsRecipientChanged(newDaoFundsRecipient);
>>>>>>> de50383f
    }

    /// @inheritdoc IProtocolFeeSplitter
    function setPoolBeneficiary(bytes32 poolId, address newBeneficiary) external override {
        (address pool, ) = _vault.getPool(poolId);
        _require(msg.sender == Pool(pool).getOwner(), Errors.SENDER_NOT_ALLOWED);

        _poolSettings[poolId].beneficiary = newBeneficiary;

        emit PoolBeneficiaryChanged(poolId, newBeneficiary);
    }

    /// @inheritdoc IProtocolFeeSplitter
    function collectFees(bytes32 poolId) external override returns (uint256 beneficiaryAmount, uint256 daoAmount) {
        (address pool, ) = _vault.getPool(poolId);
        IERC20 bpt = IERC20(pool);
        address beneficiary = _poolSettings[poolId].beneficiary;

        (beneficiaryAmount, daoAmount) = _getAmounts(bpt, poolId);

        _withdrawBpt(bpt, beneficiaryAmount, beneficiary);
        _withdrawBpt(bpt, daoAmount, _daoFundsRecipient);

        emit FeesCollected(poolId, beneficiary, beneficiaryAmount, _daoFundsRecipient, daoAmount);
    }

    /// @inheritdoc IProtocolFeeSplitter
    function getAmounts(bytes32 poolId) external view override returns (uint256 beneficiaryAmount, uint256 daoAmount) {
        (address pool, ) = _vault.getPool(poolId);
        IERC20 bpt = IERC20(pool);

        return _getAmounts(bpt, poolId);
    }

    /// @inheritdoc IProtocolFeeSplitter
    function getProtocolFeesWithdrawer() external view override returns (IProtocolFeesWithdrawer) {
        return _protocolFeesWithdrawer;
    }

    /// @inheritdoc IProtocolFeeSplitter
    function getDefaultRevenueSharePercentage() external view override returns (uint256) {
        return _defaultRevenueSharePercentage;
    }

    /// @inheritdoc IProtocolFeeSplitter
    function getVault() external view override returns (IVault) {
        return _vault;
    }

    /// @inheritdoc IProtocolFeeSplitter
    function getDaoFundsRecipient() external view override returns (address) {
        return _daoFundsRecipient;
    }

    /// @inheritdoc IProtocolFeeSplitter
    function getRevenueShareSettings(bytes32 poolId)
        external
        view
        override
        returns (
            uint256 revenueSharePercentageOverride,
            address beneficiary,
            bool overrideSet
        )
    {
        RevenueShareSettings memory settings = _poolSettings[poolId];

        return (settings.revenueSharePercentageOverride, settings.beneficiary, settings.overrideSet);
<<<<<<< HEAD
    }

    function getFactoryDefaultRevenueSharingFeePercentage(address factory) external view override returns (uint256) {
        require(_revenueShareFactoryOverrides.contains(IERC20(factory)), _UNDEFINED_FACTORY_SHARE);

        // We have checked about that the key exists, so `get` should not revert.
        return _revenueShareFactoryOverrides.get(IERC20(factory), Errors.SHOULD_NOT_HAPPEN);
=======
>>>>>>> de50383f
    }

    function _canPerform(bytes32 actionId, address account) internal view override returns (bool) {
        return _getAuthorizer().canPerform(actionId, account, address(this));
    }

    function _getAuthorizer() internal view returns (IAuthorizer) {
        return _protocolFeesWithdrawer.getProtocolFeesCollector().getAuthorizer();
    }

    function _withdrawBpt(
        IERC20 bpt,
        uint256 amount,
        address to
    ) private {
        if (amount == 0) {
            return;
        }

        IERC20[] memory tokens = new IERC20[](1);
        tokens[0] = bpt;

        uint256[] memory amounts = new uint256[](1);
        amounts[0] = amount;

        _protocolFeesWithdrawer.withdrawCollectedFees(tokens, amounts, to);
    }

    function _getAmounts(IERC20 bpt, bytes32 poolId) private view returns (uint256, uint256) {
        IProtocolFeesWithdrawer protocolFeesWithdrawer = _protocolFeesWithdrawer;
        uint256 feeCollectorBptBalance = bpt.balanceOf(address(protocolFeesWithdrawer.getProtocolFeesCollector()));
        if (feeCollectorBptBalance == 0) {
            return (0, 0);
        }

        address beneficiary = _poolSettings[poolId].beneficiary;

        if (beneficiary == address(0)) {
            // If there's no beneficiary, the full amount is sent to the DAO recipient.
            return (0, feeCollectorBptBalance);
        } else {
            // Otherwise, split the fee between the beneficiary and the DAO recipient,
            // according to the share percentage.
            return _computeAmounts(feeCollectorBptBalance, _getPoolBeneficiaryFeePercentage(poolId));
        }
    }

    function _computeAmounts(uint256 feeCollectorBptBalance, uint256 feePercentage)
        private
        pure
        returns (uint256 ownerAmount, uint256 daoAmount)
    {
        ownerAmount = feeCollectorBptBalance.mulDown(feePercentage);
        daoAmount = feeCollectorBptBalance.sub(ownerAmount);
    }

    function _getPoolBeneficiaryFeePercentage(bytes32 poolId) private view returns (uint256) {
        RevenueShareSettings memory settings = _poolSettings[poolId];

<<<<<<< HEAD
        if (settings.overrideSet) {
            // If there is an override for this specific pool, use it.
            return settings.revenueSharePercentageOverride;
        }

        // Is this pool from a factory with an overridden default? If so, use it.
        (address poolAddress, ) = _vault.getPool(poolId);

        for (uint256 i = 0; i < _revenueShareFactoryOverrides.length(); i++) {
            (IERC20 factoryAddress, uint256 factoryDefaultRevenueSharePercentage) = _revenueShareFactoryOverrides
                .unchecked_at(i);

            if (Factory(address(factoryAddress)).isPoolFromFactory(poolAddress)) {
                return factoryDefaultRevenueSharePercentage;
            }
        }

        // If there is no override set, and no factory override, fall back to the overall default.
        return _defaultRevenueSharingFeePercentage;
=======
        return settings.overrideSet ? settings.revenueSharePercentageOverride : _defaultRevenueSharePercentage;
>>>>>>> de50383f
    }
}<|MERGE_RESOLUTION|>--- conflicted
+++ resolved
@@ -97,46 +97,6 @@
         override
         authenticate
     {
-<<<<<<< HEAD
-        _require(newSwapFeePercentage <= _MAX_REVENUE_SHARING_FEE_PERCENTAGE, Errors.SPLITTER_FEE_PERCENTAGE_TOO_HIGH);
-        _poolSettings[poolId].revenueSharePercentageOverride = uint88(newSwapFeePercentage);
-        _poolSettings[poolId].overrideSet = true;
-        emit PoolRevenueShareChanged(poolId, newSwapFeePercentage);
-    }
-
-    function clearRevenueSharingFeePercentage(bytes32 poolId) external override authenticate {
-        _poolSettings[poolId].overrideSet = false;
-
-        emit PoolRevenueShareCleared(poolId);
-    }
-
-    function setDefaultRevenueSharingFeePercentage(uint256 feePercentage) external override authenticate {
-        _require(feePercentage <= _MAX_REVENUE_SHARING_FEE_PERCENTAGE, Errors.SPLITTER_FEE_PERCENTAGE_TOO_HIGH);
-        _defaultRevenueSharingFeePercentage = feePercentage;
-        emit DefaultRevenueSharingFeePercentageChanged(feePercentage);
-    }
-
-    function setFactoryDefaultRevenueSharingFeePercentage(address factory, uint256 feePercentage)
-        external
-        override
-        authenticate
-    {
-        _require(feePercentage <= _MAX_REVENUE_SHARING_FEE_PERCENTAGE, Errors.SPLITTER_FEE_PERCENTAGE_TOO_HIGH);
-        _revenueShareFactoryOverrides.set(IERC20(factory), feePercentage);
-
-        emit FactoryDefaultRevenueSharingFeePercentageChanged(factory, feePercentage);
-    }
-
-    function clearFactoryDefaultRevenueSharingFeePercentage(address factory) external override authenticate {
-        require(_revenueShareFactoryOverrides.remove(IERC20(factory)), _UNDEFINED_FACTORY_SHARE);
-
-        emit FactoryDefaultRevenueSharingFeePercentageCleared(factory);
-    }
-
-    function setTreasury(address newTreasury) external override authenticate {
-        _treasury = newTreasury;
-        emit TreasuryChanged(newTreasury);
-=======
         _require(newRevenueSharePercentage <= _MAX_REVENUE_SHARE_PERCENTAGE, Errors.SPLITTER_FEE_PERCENTAGE_TOO_HIGH);
         _poolSettings[poolId].revenueSharePercentageOverride = uint88(newRevenueSharePercentage);
         _poolSettings[poolId].overrideSet = true;
@@ -156,12 +116,28 @@
         emit DefaultRevenueSharePercentageChanged(feePercentage);
     }
 
+    function setFactoryDefaultRevenueSharePercentage(address factory, uint256 feePercentage)
+        external
+        override
+        authenticate
+    {
+        _require(feePercentage <= _MAX_REVENUE_SHARE_PERCENTAGE, Errors.SPLITTER_FEE_PERCENTAGE_TOO_HIGH);
+        _revenueShareFactoryOverrides.set(IERC20(factory), feePercentage);
+
+        emit FactoryDefaultRevenueSharePercentageChanged(factory, feePercentage);
+    }
+
+    function clearFactoryDefaultRevenueSharePercentage(address factory) external override authenticate {
+        require(_revenueShareFactoryOverrides.remove(IERC20(factory)), _UNDEFINED_FACTORY_SHARE);
+
+        emit FactoryDefaultRevenueSharePercentageCleared(factory);
+    }
+
     /// @inheritdoc IProtocolFeeSplitter
     function setDaoFundsRecipient(address newDaoFundsRecipient) external override authenticate {
         _daoFundsRecipient = newDaoFundsRecipient;
 
         emit DAOFundsRecipientChanged(newDaoFundsRecipient);
->>>>>>> de50383f
     }
 
     /// @inheritdoc IProtocolFeeSplitter
@@ -230,16 +206,13 @@
         RevenueShareSettings memory settings = _poolSettings[poolId];
 
         return (settings.revenueSharePercentageOverride, settings.beneficiary, settings.overrideSet);
-<<<<<<< HEAD
-    }
-
-    function getFactoryDefaultRevenueSharingFeePercentage(address factory) external view override returns (uint256) {
+    }
+
+    function getFactoryDefaultRevenueSharePercentage(address factory) external view override returns (uint256) {
         require(_revenueShareFactoryOverrides.contains(IERC20(factory)), _UNDEFINED_FACTORY_SHARE);
 
         // We have checked about that the key exists, so `get` should not revert.
         return _revenueShareFactoryOverrides.get(IERC20(factory), Errors.SHOULD_NOT_HAPPEN);
-=======
->>>>>>> de50383f
     }
 
     function _canPerform(bytes32 actionId, address account) internal view override returns (bool) {
@@ -299,7 +272,6 @@
     function _getPoolBeneficiaryFeePercentage(bytes32 poolId) private view returns (uint256) {
         RevenueShareSettings memory settings = _poolSettings[poolId];
 
-<<<<<<< HEAD
         if (settings.overrideSet) {
             // If there is an override for this specific pool, use it.
             return settings.revenueSharePercentageOverride;
@@ -318,9 +290,6 @@
         }
 
         // If there is no override set, and no factory override, fall back to the overall default.
-        return _defaultRevenueSharingFeePercentage;
-=======
-        return settings.overrideSet ? settings.revenueSharePercentageOverride : _defaultRevenueSharePercentage;
->>>>>>> de50383f
+        return _defaultRevenueSharePercentage;
     }
 }