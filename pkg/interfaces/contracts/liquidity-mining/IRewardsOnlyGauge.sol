--- conflicted
+++ resolved
@@ -22,20 +22,7 @@
 // naming convention.
 // solhint-disable func-name-mixedcase, var-name-mixedcase
 
-<<<<<<< HEAD
-interface IRewardsOnlyGauge {
-    struct Reward {
-        IERC20 token;
-        address distributor;
-        uint256 period_finish;
-        uint256 rate;
-        uint256 last_update;
-        uint256 integral;
-    }
-
-=======
 interface IRewardsOnlyGauge is IRewardTokenDistributor {
->>>>>>> 0977c144
     function initialize(
         address pool,
         address streamer,
@@ -43,10 +30,6 @@
     ) external;
 
     function lp_token() external view returns (IERC20);
-
-    function reward_tokens(uint256 index) external view returns (IERC20);
-
-    function reward_data(IERC20 token) external view returns (Reward memory);
 
     function reward_contract() external view returns (IChildChainStreamer);
 
