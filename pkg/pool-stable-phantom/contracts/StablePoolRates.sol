--- conflicted
+++ resolved
@@ -128,15 +128,7 @@
             uint256 expires
         )
     {
-<<<<<<< HEAD
-        uint256 index = _getTokenIndex(token);
-
-        _require(_getRateProvider(index) != IRateProvider(0), Errors.TOKEN_DOES_NOT_HAVE_RATE_PROVIDER);
-
-        rate = _tokenRateCaches[index].getCurrentRate();
-        (duration, expires) = _tokenRateCaches[index].getTimestamps();
-=======
-        bytes32 cache = _tokenRateCaches[token];
+        bytes32 cache = _tokenRateCaches[_getTokenIndex(token)];
 
         // A zero cache indicates that the token doesn't have a rate provider associated with it.
         _require(cache != bytes32(0), Errors.TOKEN_DOES_NOT_HAVE_RATE_PROVIDER);
@@ -144,7 +136,6 @@
         rate = cache.getCurrentRate();
         oldRate = cache.getOldRate();
         (duration, expires) = cache.getTimestamps();
->>>>>>> cdc2c5c9
     }
 
     /**
@@ -152,7 +143,8 @@
      * Note this function also updates the current cached value.
      * @param duration Number of seconds until the current token rate is fetched again.
      */
-    function setTokenRateCacheDuration(uint256 index, uint256 duration) external authenticate {
+    function setTokenRateCacheDuration(IERC20 token, uint256 duration) external authenticate {
+        uint256 index = _getTokenIndex(token);
         IRateProvider provider = _getRateProvider(index);
         _require(address(provider) != address(0), Errors.TOKEN_DOES_NOT_HAVE_RATE_PROVIDER);
         _updateTokenRateCache(index, provider, duration);
